[tool.poetry]
name = "multitask"
version = "0.1.0"
description = ""
authors = ["Kobi Felton <kobi.c.f@gmail.com>"]

[tool.poetry.dependencies]
python = "^3.9,<3.10"
pandas = "^1.2.4"
matplotlib = "^3.4.1"
numpy = "^1.20.2"
pint = "^0.17"
openpyxl = "^3.0.7"
# ord-schema = "^0.3.0"
tqdm = "^4.61.0"
summit = "^0.8.6"
scikit-learn="1.0.2"
rdkit-pypi="^2021.9.4"
ray = {extras = ["tune"], version = "1.10.0"}
hiplot = "^0.1.32"
streamlit = "^1.9.2"
typer = "^0.6.1"
# Temporary until this is fixed: https://github.com/pallets/click/issues/2292
click =  "8.1.2"
<<<<<<< HEAD
lightning = "^2022.8.17"
=======
wandb = "^0.13.2"
>>>>>>> db576d2e


[tool.poetry.dev-dependencies]
ipykernel = "^5.5.3"
dvc = {extras = ["gdrive"], version = "^2.18.0"}
black = "^21.5b2"
ipdb = "^0.13.9"
ipywidgets = "^7.7.0"

[build-system]
requires = ["poetry>=0.12"]
build-backend = "poetry.masonry.api"<|MERGE_RESOLUTION|>--- conflicted
+++ resolved
@@ -16,22 +16,14 @@
 summit = "^0.8.6"
 scikit-learn="1.0.2"
 rdkit-pypi="^2021.9.4"
-ray = {extras = ["tune"], version = "1.10.0"}
 hiplot = "^0.1.32"
 streamlit = "^1.9.2"
-typer = "^0.6.1"
-# Temporary until this is fixed: https://github.com/pallets/click/issues/2292
-click =  "8.1.2"
-<<<<<<< HEAD
 lightning = "^2022.8.17"
-=======
 wandb = "^0.13.2"
->>>>>>> db576d2e
 
 
 [tool.poetry.dev-dependencies]
 ipykernel = "^5.5.3"
-dvc = {extras = ["gdrive"], version = "^2.18.0"}
 black = "^21.5b2"
 ipdb = "^0.13.9"
 ipywidgets = "^7.7.0"
